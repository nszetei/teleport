--- conflicted
+++ resolved
@@ -70,158 +70,9 @@
 	if err := json.Unmarshal(out.Bytes(), &localCA); err != nil {
 		return nil, trace.Wrap(err)
 	}
-<<<<<<< HEAD
-	trustedClusters := make([]types.TrustedCluster, len(items))
-	for i, bytes := range items {
-		trustedCluster, err := services.UnmarshalTrustedCluster(bytes)
-		if err != nil {
-			return nil, trace.Wrap(err)
-		}
-		trustedClusters[i] = trustedCluster
-	}
-
-	return trustedClusters, nil
-}
-
-// UpsertTrustedCluster creates or updates a trusted cluster.
-func (c *Client) UpsertTrustedCluster(ctx context.Context, trustedCluster types.TrustedCluster) (types.TrustedCluster, error) {
-	if resp, err := c.APIClient.UpsertTrustedCluster(ctx, trustedCluster); err != nil {
-		if !trace.IsNotImplemented(err) {
-			return nil, trace.Wrap(err)
-		}
-	} else {
-		return resp, nil
-	}
-
-	trustedClusterBytes, err := services.MarshalTrustedCluster(trustedCluster)
-	if err != nil {
-		return nil, trace.Wrap(err)
-	}
-	out, err := c.PostJSON(ctx, c.Endpoint("trustedclusters"), &upsertTrustedClusterReq{
-		TrustedCluster: trustedClusterBytes,
-	})
-	if err != nil {
-		return nil, trace.Wrap(err)
-	}
-	return services.UnmarshalTrustedCluster(out.Bytes())
-}
-
-// DeleteTrustedCluster deletes a trusted cluster by name.
-func (c *Client) DeleteTrustedCluster(ctx context.Context, name string) error {
-	if err := c.APIClient.DeleteTrustedCluster(ctx, name); err != nil {
-		if !trace.IsNotImplemented(err) {
-			return trace.Wrap(err)
-		}
-	} else {
-		return nil
-	}
-
-	_, err := c.Delete(ctx, c.Endpoint("trustedclusters", name))
-	return trace.Wrap(err)
-}
-
-// DeleteAllNodes deletes all nodes in a given namespace
-func (c *Client) DeleteAllNodes(ctx context.Context, namespace string) error {
-	if err := c.APIClient.DeleteAllNodes(ctx, namespace); err != nil {
-		if !trace.IsNotImplemented(err) {
-			return trace.Wrap(err)
-		}
-	} else {
-		return nil
-	}
-
-	_, err := c.Delete(ctx, c.Endpoint("namespaces", namespace, "nodes"))
-	if err != nil {
-		return trace.Wrap(err)
-	}
-	return nil
-}
-
-// DeleteNode deletes node in the namespace by name
-func (c *Client) DeleteNode(ctx context.Context, namespace string, name string) error {
-	if err := c.APIClient.DeleteNode(ctx, namespace, name); err != nil {
-		if !trace.IsNotImplemented(err) {
-			return trace.Wrap(err)
-		}
-	} else {
-		return nil
-	}
-
-	_, err := c.Delete(ctx, c.Endpoint("namespaces", namespace, "nodes", name))
-	if err != nil {
-		return trace.Wrap(err)
-	}
-	return nil
-}
-
-type nodeClient interface {
-	ListNodes(ctx context.Context, req proto.ListNodesRequest) (nodes []types.Server, nextKey string, err error)
-	GetNodes(ctx context.Context, namespace string, opts ...services.MarshalOption) ([]types.Server, error)
-}
-
-// GetNodesWithLabels is a helper for getting a list of nodes with optional label-based filtering.  This is essentially
-// a wrapper around client.GetNodesWithLabels that performs fallback on NotImplemented errors.
-//
-// DELETE IN 11.0.0, this function is only called by lib/client/client.go (*ProxyClient).FindServersByLabels
-// which is also marked for deletion (replaced by FindNodesByFilters).
-func GetNodesWithLabels(ctx context.Context, clt nodeClient, namespace string, labels map[string]string) ([]types.Server, error) {
-	nodes, err := client.GetNodesWithLabels(ctx, clt, namespace, labels)
-	if err == nil || !trace.IsNotImplemented(err) {
-		return nodes, trace.Wrap(err)
-	}
-
-	nodes, err = clt.GetNodes(ctx, namespace)
-	if err != nil {
-		return nil, trace.Wrap(err)
-	}
-
-	var filtered []types.Server
-
-	// we had to fallback to a method that does not perform server-side filtering,
-	// so filter here instead.
-	for _, node := range nodes {
-		if node.MatchAgainst(labels) {
-			filtered = append(filtered, node)
-		}
-	}
-
-	return filtered, nil
-}
-
-// GetNodes returns the list of servers registered in the cluster.
-//
-// DELETE IN 11.0.0, replaced by GetResourcesWithFilters
-func (c *Client) GetNodes(ctx context.Context, namespace string, opts ...services.MarshalOption) ([]types.Server, error) {
-	if resp, err := c.APIClient.GetNodes(ctx, namespace); err != nil {
-		if !trace.IsNotImplemented(err) {
-			return nil, trace.Wrap(err)
-		}
-	} else {
-		return resp, nil
-	}
-
-	out, err := c.Get(ctx, c.Endpoint("namespaces", namespace, "nodes"), url.Values{})
-	if err != nil {
-		return nil, trace.Wrap(err)
-	}
-
-	var items []json.RawMessage
-	if err := json.Unmarshal(out.Bytes(), &items); err != nil {
-		return nil, trace.Wrap(err)
-	}
-	re := make([]types.Server, len(items))
-	for i, raw := range items {
-		s, err := services.UnmarshalServer(
-			raw,
-			types.KindNode,
-			opts...)
-		if err != nil {
-			return nil, trace.Wrap(err)
-		}
-		re[i] = s
-	}
-
-	return re, nil
+	return &proto.GetClusterCACertResponse{
+		TLSCA: localCA.TLSCA,
+	}, nil
 }
 
 // DELETE IN 11.0.0, to remove fallback and grpc call is already defined in api/client/client.go
@@ -246,9 +97,4 @@
 		return "", trace.Wrap(err)
 	}
 	return token, nil
-=======
-	return &proto.GetClusterCACertResponse{
-		TLSCA: localCA.TLSCA,
-	}, nil
->>>>>>> 0431c0f0
 }