[package]
name = "rdp-client"
version = "0.1.0"
authors = ["Andrew Lytvynov <andrew@goteleport.com>", "Zac Bergquist <zac@goteleport.com>"]
edition = "2018"

[lib]
crate-type = ["staticlib"]

[dependencies]
bitflags = "1.3.2"
byteorder = "1.4.3"
env_logger = "0.9.0"
iso7816 = "0.1.0"
iso7816-tlv = "0.4.2"
libc = "0.2.121"
log = "0.4.16"
num-derive = "0.3.3"
num-traits = "0.2.14"
# Ideally, we'd use RustCrypto/RSA instead of linking OpenSSL. Unfortunately,
# RustCrypto doesn't expose the low-level primitives we need for the smartcard
# challenge signing (see src/piv.rs for details).
openssl = { version = "0.10.38", features = ["vendored"] }
rand = { version = "0.8.5", features = ["getrandom"] }
rand_chacha = "0.3.1"
<<<<<<< HEAD
rdp-rs = { git = "https://github.com/gravitational/rdp-rs", rev = "cb61119d2803f647b60e6c9b2ef05ab587cc1966" }
uuid = { version = "0.8.2", features = ["v4"] }
utf16string = "0.2.0"
=======
rdp-rs = { git = "https://github.com/gravitational/rdp-rs", rev = "f51222e7edeaf2954e2c02db3506aa36e02304ca" }
uuid = { version = "0.8.2", features = ["v4"] }
>>>>>>> e228fe5f
<|MERGE_RESOLUTION|>--- conflicted
+++ resolved
@@ -23,11 +23,6 @@
 openssl = { version = "0.10.38", features = ["vendored"] }
 rand = { version = "0.8.5", features = ["getrandom"] }
 rand_chacha = "0.3.1"
-<<<<<<< HEAD
-rdp-rs = { git = "https://github.com/gravitational/rdp-rs", rev = "cb61119d2803f647b60e6c9b2ef05ab587cc1966" }
-uuid = { version = "0.8.2", features = ["v4"] }
-utf16string = "0.2.0"
-=======
 rdp-rs = { git = "https://github.com/gravitational/rdp-rs", rev = "f51222e7edeaf2954e2c02db3506aa36e02304ca" }
 uuid = { version = "0.8.2", features = ["v4"] }
->>>>>>> e228fe5f
+utf16string = "0.2.0"