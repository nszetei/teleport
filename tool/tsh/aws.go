/*
Copyright 2021 Gravitational, Inc.

Licensed under the Apache License, Version 2.0 (the "License");
you may not use this file except in compliance with the License.
You may obtain a copy of the License at

    http://www.apache.org/licenses/LICENSE-2.0

Unless required by applicable law or agreed to in writing, software
distributed under the License is distributed on an "AS IS" BASIS,
WITHOUT WARRANTIES OR CONDITIONS OF ANY KIND, either express or implied.
See the License for the specific language governing permissions and
limitations under the License.
*/

package main

import (
	"crypto/md5"
	"crypto/tls"
	"encoding/hex"
	"fmt"
	"net"
	"os"
	"os/exec"
	"sort"
	"strings"
	"sync"

	awsarn "github.com/aws/aws-sdk-go/aws/arn"
	"github.com/aws/aws-sdk-go/aws/credentials"
	"github.com/gravitational/trace"

	"github.com/gravitational/teleport/lib/asciitable"
	"github.com/gravitational/teleport/lib/client"
	"github.com/gravitational/teleport/lib/srv/alpnproxy"
	alpncommon "github.com/gravitational/teleport/lib/srv/alpnproxy/common"
	"github.com/gravitational/teleport/lib/tlsca"
	"github.com/gravitational/teleport/lib/utils"
)

const (
	awsCLIBinaryName = "aws"
)

func onAWS(cf *CLIConf) error {
	awsApp, err := pickActiveAWSApp(cf)
	if err != nil {
		return trace.Wrap(err)
	}

	err = awsApp.StartLocalProxies()
	if err != nil {
		return trace.Wrap(err)
	}

	defer func() {
		if err := awsApp.Close(); err != nil {
			log.WithError(err).Error("Failed to close AWS app.")
		}
	}()

	return awsApp.RunCommand(awsCLIBinaryName, cf.AWSCommandArgs...)
}

// awsApp is an AWS app that can start local proxies to serve AWS APIs.
type awsApp struct {
	cf      *CLIConf
	profile *client.ProfileStatus
	appName string

	localALPNProxy    *alpnproxy.LocalProxy
	localForwardProxy *alpnproxy.ForwardProxy
	credentials       *credentials.Credentials
	credentialsOnce   sync.Once
}

// newAWSApp creates a new AWS app.
func newAWSApp(cf *CLIConf, profile *client.ProfileStatus, appName string) (*awsApp, error) {
	return &awsApp{
		cf:      cf,
		profile: profile,
		appName: appName,
	}, nil
}

// StartLocalProxies sets up local proxies for serving AWS clients.
//
// There are two ways clients can connect to the local proxies.
//
// 1. client can send AWS requests to our local forward proxy by configuring
// HTTPS_PROXY (or equivalent). The API flow looks like this:
// clients -> local forward proxy -> local ALPN proxy -> remote server
//
// 2. client can send AWS requests to our local ALPN proxy directly by
// configuring AWS endpoint URLs. The API flow looks like this.
// clients -> local ALPN proxy -> remote server
//
// The first method is always preferred as the original hostname is preserved
// through forward proxy.
func (a *awsApp) StartLocalProxies() error {
	if err := a.startLocalALPNProxy(); err != nil {
		return trace.Wrap(err)
	}
	if err := a.startLocalForwardProxy(); err != nil {
		return trace.Wrap(err)
	}
	return nil
}

// close makes all necessary close calls.
func (a *awsApp) Close() error {
	var errs []error
	if a.localALPNProxy != nil {
		errs = append(errs, a.localALPNProxy.Close())
	}
	if a.localForwardProxy != nil {
		errs = append(errs, a.localForwardProxy.Close())
	}
	return trace.NewAggregate(errs...)
}

// GetAWSCredentials generates fake AWS credentials that are used for
// signing an AWS request during AWS API calls and verified on local AWS proxy
// side.
func (a *awsApp) GetAWSCredentials() *credentials.Credentials {
	// There is no specific format or value required for access key and secret,
	// as long as the AWS clients and the local proxy are using the same
	// credentials. The only constraint is the access key must have a length
	// between 16 and 128. Here access key and secert are generated based on
	// current profile and app name so the same values can be recreated.
	//
	// https://docs.aws.amazon.com/STS/latest/APIReference/API_Credentials.html
	a.credentialsOnce.Do(func() {
		hashData := []byte(fmt.Sprintf("%v-%v-%v", a.profile.Name, a.profile.Username, a.appName))
		md5sum := md5.Sum(hashData)
		md5Encoded := hex.EncodeToString(md5sum[:])
		a.credentials = credentials.NewStaticCredentials(md5Encoded[:16], md5Encoded[16:], "")
	})

	return a.credentials
}

// GetEnvVars returns required environment variables to configure the
// clients.
func (a *awsApp) GetEnvVars() (map[string]string, error) {
	if a.localALPNProxy == nil || a.localForwardProxy == nil {
		return nil, trace.NotFound("local proxies are not running")
	}

	credValues, err := a.GetAWSCredentials().Get()
	if err != nil {
		return nil, trace.Wrap(err)
	}

	caPath := a.profile.AppLocalCAPath(a.appName)
	return map[string]string{
		// AWS CLI and SDKs can load credentials through environment variables.
		//
		// https://docs.aws.amazon.com/cli/latest/userguide/cli-configure-envvars.html
		"AWS_ACCESS_KEY_ID":     credValues.AccessKeyID,
		"AWS_SECRET_ACCESS_KEY": credValues.SecretAccessKey,
		"AWS_CA_BUNDLE":         caPath,

		// Required for GO SDK to use AWS_CA_BUNDLE properly.
		"AWS_SDK_LOAD_CONFIG": "true",

		// Required for JavaScript SDK to use correct CA.
		"NODE_EXTRA_CA_CERTS": caPath,

		// Set proxy settings.
		"HTTPS_PROXY": "http://" + a.localForwardProxy.GetAddr(),
		"https_proxy": "http://" + a.localForwardProxy.GetAddr(),
	}, nil
}

// GetForwardProxyAddr returns local forward proxy address.
func (a *awsApp) GetForwardProxyAddr() string {
	if a.localForwardProxy != nil {
		return a.localForwardProxy.GetAddr()
	}
	return ""
}

// GetEndpointURL returns AWS endpoint URL that clients can use.
func (a *awsApp) GetEndpointURL() string {
	if a.localALPNProxy != nil {
		return "https://" + a.localALPNProxy.GetAddr()
	}
	return ""
}

// RunCommand executes provided command.
func (a *awsApp) RunCommand(commandName string, commandArgs ...string) error {
	environmentVariables, err := a.GetEnvVars()
	if err != nil {
		return trace.Wrap(err)
	}

	cmd := exec.Command(commandName, commandArgs...)
	cmd.Stdout = a.cf.Stdout()
	cmd.Stderr = a.cf.Stderr()
	cmd.Stdin = os.Stdin
	cmd.Env = os.Environ()
	for key, value := range environmentVariables {
		cmd.Env = append(cmd.Env, fmt.Sprintf("%s=%s", key, value))
	}

	if err := cmd.Run(); err != nil {
		return trace.Wrap(err)
	}
	return nil
}

// startLocalALPNProxy starts the local ALPN proxy.
func (a *awsApp) startLocalALPNProxy() error {
	tc, err := makeClient(a.cf, false)
	if err != nil {
		return trace.Wrap(err)
	}

	localCA, err := loadAppSelfSignedCA(a.profile, tc, a.appName)
	if err != nil {
		return trace.Wrap(err)
	}

	appCerts, err := loadAppCertificate(tc, a.appName)
	if err != nil {
		return trace.Wrap(err)
	}

	address, err := utils.ParseAddr(tc.WebProxyAddr)
	if err != nil {
		return trace.Wrap(err)
	}

	listenAddr := "localhost:0"
	if a.cf.AWSEndpointURLPort != "" {
		listenAddr = fmt.Sprintf("localhost:%s", a.cf.AWSEndpointURLPort)
	}

	// Create a listener that is able to sign certificates when receiving AWS
	// requests tunneled from the local forward proxy.
	listener, err := alpnproxy.NewCertGenListener(alpnproxy.CertGenListenerConfig{
		ListenAddr: listenAddr,
		CA:         localCA,
	})
	if err != nil {
		return trace.Wrap(err)
	}

	a.localALPNProxy, err = alpnproxy.NewLocalProxy(alpnproxy.LocalProxyConfig{
		Listener:           listener,
		RemoteProxyAddr:    tc.WebProxyAddr,
<<<<<<< HEAD
		Protocol:           alpncommon.ProtocolHTTP,
		InsecureSkipVerify: a.cf.InsecureSkipVerify,
		ParentContext:      a.cf.Context,
=======
		Protocols:          []alpncommon.Protocol{alpncommon.ProtocolHTTP},
		InsecureSkipVerify: cf.InsecureSkipVerify,
		ParentContext:      cf.Context,
>>>>>>> 73239fba
		SNI:                address.Host(),
		AWSCredentials:     a.GetAWSCredentials(),
		Certs:              []tls.Certificate{appCerts},
	})
	if err != nil {
		if cerr := listener.Close(); cerr != nil {
			return trace.NewAggregate(err, cerr)
		}
		return trace.Wrap(err)
	}

	go func() {
		if err := a.localALPNProxy.StartAWSAccessProxy(a.cf.Context); err != nil {
			log.WithError(err).Errorf("Failed to start local ALPN proxy.")
		}
	}()
	return nil
}

// startLocalForwardProxy starts the local forward proxy.
func (a *awsApp) startLocalForwardProxy() error {
	listenAddr := "localhost:0"
	if a.cf.LocalProxyPort != "" {
		listenAddr = fmt.Sprintf("localhost:%s", a.cf.LocalProxyPort)
	}

	// Note that the created forward proxy serves HTTP instead of HTTPS, to
	// eliminate the need to install temporary CA for various AWS clients.
	listener, err := net.Listen("tcp", listenAddr)
	if err != nil {
		return trace.Wrap(err)
	}

	a.localForwardProxy, err = alpnproxy.NewForwardProxy(alpnproxy.ForwardProxyConfig{
		Listener:     listener,
		CloseContext: a.cf.Context,
		Handlers: []alpnproxy.ConnectRequestHandler{
			// Forward AWS requests to ALPN proxy.
			alpnproxy.NewForwardToHostHandler(alpnproxy.ForwardToHostHandlerConfig{
				MatchFunc: alpnproxy.MatchAWSRequests,
				Host:      a.localALPNProxy.GetAddr(),
			}),

			// Forward non-AWS requests to user's system proxy, if configured.
			alpnproxy.NewForwardToSystemProxyHandler(alpnproxy.ForwardToSystemProxyHandlerConfig{
				InsecureSystemProxy: a.cf.InsecureSkipVerify,
			}),

			// Forward non-AWS requests to their original hosts.
			alpnproxy.NewForwardToOriginalHostHandler(),
		},
	})
	if err != nil {
		if cerr := listener.Close(); cerr != nil {
			return trace.NewAggregate(err, cerr)
		}
		return trace.Wrap(err)
	}

	go func() {
		if err := a.localForwardProxy.Start(); err != nil {
			log.WithError(err).Errorf("Failed to start local forward proxy.")
		}
	}()
	return nil
}

func printArrayAs(arr []string, columnName string) {
	sort.Strings(arr)
	if len(arr) == 0 {
		return
	}
	t := asciitable.MakeTable([]string{columnName})
	for _, v := range arr {
		t.AddRow([]string{v})
	}
	fmt.Println(t.AsBuffer().String())
}

func getARNFromFlags(cf *CLIConf, profile *client.ProfileStatus) (string, error) {
	if cf.AWSRole == "" {
		printArrayAs(profile.AWSRolesARNs, "Available Role ARNs")
		return "", trace.BadParameter("--aws-role flag is required")
	}
	for _, v := range profile.AWSRolesARNs {
		if v == cf.AWSRole {
			return v, nil
		}
	}

	roleNameToARN := make(map[string]string)
	for _, v := range profile.AWSRolesARNs {
		arn, err := awsarn.Parse(v)
		if err != nil {
			return "", trace.Wrap(err)
		}
		// Example of the ANR Resource: 'role/EC2FullAccess' or 'role/path/to/customrole'
		parts := strings.Split(arn.Resource, "/")
		if len(parts) < 1 || parts[0] != "role" {
			continue
		}
		roleName := strings.Join(parts[1:], "/")

		if val, ok := roleNameToARN[roleName]; ok && cf.AWSRole == roleName {
			return "", trace.BadParameter(
				"provided role name %q is ambiguous between %q and %q ARNs, please specify full role ARN",
				cf.AWSRole, val, arn.String())
		}
		roleNameToARN[roleName] = arn.String()
	}

	roleARN, ok := roleNameToARN[cf.AWSRole]
	if !ok {
		printArrayAs(profile.AWSRolesARNs, "Available Role ARNs")
		printArrayAs(mapKeysToSlice(roleNameToARN), "Available Role Names")
		inputType := "ARN"
		if !awsarn.IsARN(cf.AWSRole) {
			inputType = "name"
		}
		return "", trace.NotFound("failed to find the %q role %s", cf.AWSRole, inputType)
	}
	return roleARN, nil
}

func mapKeysToSlice(m map[string]string) []string {
	out := make([]string, 0, len(m))
	for k := range m {
		out = append(out, k)
	}
	return out
}

func pickActiveAWSApp(cf *CLIConf) (*awsApp, error) {
	profile, err := client.StatusCurrent(cf.HomePath, cf.Proxy)
	if err != nil {
		return nil, trace.Wrap(err)
	}
	if len(profile.Apps) == 0 {
		return nil, trace.NotFound("Please login to AWS app using 'tsh app login' first")
	}
	name := cf.AppName
	if name != "" {
		app, err := findApp(profile.Apps, name)
		if err != nil {
			if trace.IsNotFound(err) {
				return nil, trace.NotFound("Please login to AWS app using 'tsh app login' first")
			}
			return nil, trace.Wrap(err)
		}
		if app.AWSRoleARN == "" {
			return nil, trace.BadParameter(
				"Selected app %q is not an AWS application", name,
			)
		}
		return newAWSApp(cf, profile, name)
	}

	awsApps := getAWSAppsName(profile.Apps)
	if len(awsApps) == 0 {
		return nil, trace.NotFound("Please login to AWS App using 'tsh app login' first")
	}
	if len(awsApps) > 1 {
		names := strings.Join(awsApps, ", ")
		return nil, trace.BadParameter(
			"Multiple AWS apps are available (%v), please specify one using --app CLI argument", names,
		)
	}
	return newAWSApp(cf, profile, awsApps[0])
}

func findApp(apps []tlsca.RouteToApp, name string) (*tlsca.RouteToApp, error) {
	for _, app := range apps {
		if app.Name == name {
			return &app, nil
		}
	}
	return nil, trace.NotFound("failed to find app with %q name", name)
}

func getAWSAppsName(apps []tlsca.RouteToApp) []string {
	var out []string
	for _, app := range apps {
		if app.AWSRoleARN != "" {
			out = append(out, app.Name)
		}
	}
	return out
}<|MERGE_RESOLUTION|>--- conflicted
+++ resolved
@@ -253,15 +253,9 @@
 	a.localALPNProxy, err = alpnproxy.NewLocalProxy(alpnproxy.LocalProxyConfig{
 		Listener:           listener,
 		RemoteProxyAddr:    tc.WebProxyAddr,
-<<<<<<< HEAD
-		Protocol:           alpncommon.ProtocolHTTP,
+		Protocols:          []alpncommon.Protocol{alpncommon.ProtocolHTTP},
 		InsecureSkipVerify: a.cf.InsecureSkipVerify,
 		ParentContext:      a.cf.Context,
-=======
-		Protocols:          []alpncommon.Protocol{alpncommon.ProtocolHTTP},
-		InsecureSkipVerify: cf.InsecureSkipVerify,
-		ParentContext:      cf.Context,
->>>>>>> 73239fba
 		SNI:                address.Host(),
 		AWSCredentials:     a.GetAWSCredentials(),
 		Certs:              []tls.Certificate{appCerts},
