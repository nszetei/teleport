---
title: SSO for SSH
description: How to set up single sign-on (SSO) for SSH using Teleport
h1: Single Sign-On (SSO) for SSH
---

Users of the Enterprise edition of Teleport can log in to servers, Kubernetes
clusters, databases, web applications, and Windows desktops through their
organization's Single Sign-On (SSO) provider.

<ScopedBlock scope="oss">
<TileSet>
    <Tile
    icon="bolt"
    title="Use SSO with Teleport Cloud"
    href="./sso.mdx/?scope=cloud"
  >
    Learn how to use Teleport's SSO integrations in Teleport Cloud.
    </Tile>
    <Tile
    icon="bolt"
    title="Use SSO with Teleport Enterprise"
    href="./sso.mdx/?scope=enterprise"
  >
    Learn how to use Teleport's SSO integrations in Teleport Enterprise.
    </Tile>
  </TileSet>
</ScopedBlock>

<ScopedBlock scope={["enterprise", "cloud"]}>

<TileSet>
  <Tile icon="bolt" title="Azure Active Directory (AD)" href="./sso/azuread.mdx">
    Configure Azure Active Directory SSO for SSH, Kubernetes, databases, desktops and web apps.
  </Tile>
  <Tile icon="bolt" title="Active Directory (ADFS)" href="./sso/adfs.mdx">
    Configure Windows Active Directory SSO for SSH, Kubernetes, databases, desktops and web apps.
  </Tile>
  <Tile icon="bolt" title="Google Workspace" href="./sso/google-workspace.mdx">
    Configure Google Workspace SSO for SSH, Kubernetes, databases, desktops and web apps.
  </Tile>
  <Tile icon="bolt" title="GitLab" href="./sso/gitlab.mdx">
    Configure GitLab SSO for SSH, Kubernetes, databases, desktops and web apps.
  </Tile>
  <Tile icon="bolt" title="OneLogin" href="./sso/one-login.mdx">
    Configure OneLogin SSO for SSH, Kubernetes, databases, desktops and web apps.
  </Tile>
  <Tile icon="bolt" title="OIDC" href="./sso/oidc.mdx">
    Configure OIDC SSO for SSH, Kubernetes, databases, desktops and web apps.
  </Tile>
  <Tile icon="bolt" title="Okta" href="./sso/okta.mdx">
    Configure Okta SSO for SSH, Kubernetes, databases, desktops and web apps.
  </Tile>
</TileSet>

## How does SSO work?

Execute the following command to log in to your Teleport cluster using the CLI.

```code
# This command will automatically open the default web browser and take a user
# through the login process with an SSO provider
$ tsh login --proxy=proxy.example.com --auth=github
```

The command opens a browser window and shows a URL the user can visit in the
terminal to complete their SSO flow:

```text
If browser window does not open automatically, open it by clicking on the link:
http://127.0.0.1:45235/055a310a-1099-43ea-8cf6-ffc41d88ad1f
```

Teleport will wait for up to 3 minutes for a user to authenticate. If
authentication succeeds, Teleport will retrieve SSH and X.509 certificates and
store them in the `~/.tsh/keys/<clustername>` directory. The tool will also will
add SSH cert to an SSH agent if there's one running.

## Configuring SSO

Teleport works with SSO providers by relying on the concept of an
**authentication connector**. An authentication connector is a plugin that
controls how a user logs in and which group they belong to.

### Supported connectors

The following authentication connectors are supported:

- `local` connector type uses the built-in user database. This database can be
  manipulated by the `tctl users` command.
- `saml` connector type uses the [SAML protocol](https://en.wikipedia.org/wiki/Security_Assertion_Markup_Language)
  to authenticate users and query their group membership.
- `oidc` connector type uses the [OpenID Connect protocol](https://en.wikipedia.org/wiki/OpenID_Connect)
  to authenticate users and query their group membership.

### Creating an authentication connector

Before you can create an authentication connector, you must enable
authentication via that connector's protocol.

To set the default authentication type as `saml` or `oidc`, <ScopedBlock
scope={["oss", "enterprise"]}>either modify your Auth Service configuration file
or </ScopedBlock>create a `cluster_auth_preference` resource.

<Tabs>
  <TabItem label="Static Config (Self-Hosted)" scope={["oss", "enterprise"]}>
 Update `/etc/teleport.yaml` in the `auth_service` section and restart the `teleport` daemon.
  ```yaml
  auth_service:
    authentication:
      # Set as saml or oidc
      type: saml|oidc
  ```
  </TabItem>
  <TabItem scope={["cloud"]} label="Dynamic Resources (All Editions)">
  Create a file called `cap.yaml`:
  ```yaml
  kind: cluster_auth_preference
  metadata:
    name: cluster-auth-preference
  spec:
    authentication:
      # set as saml or oidc
      type: saml|oidc
  version: v2
  ```

  Create the resource:

  <ScopedBlock scope={["oss", "enterprise"]}>

  ```code
  # Log in to your cluster with tsh so you can run tctl commands.
  # You can also run tctl directly on the Auth Service host.
  $ tsh login --proxy=teleport.example.com --user=myuser
  $ tctl create -f cap.yaml
  ```

  </ScopedBlock>
  <ScopedBlock scope={["cloud"]}>

  ```code
  # Log in to your cluster with tsh so you can run tctl commands.
  $ tsh login --proxy=mytenant.teleport.sh --user=myuser
  $ tctl create -f cap.yaml
  ```

  </ScopedBlock>
  </TabItem>
</Tabs>


Next, define an authentication connector. Create a file called `connector.yaml`
based on one of the following examples.

<Tabs>
<TabItem label="Okta">

```yaml
(!/examples/resources/okta-connector.yaml!)
```

</TabItem>
<TabItem label="OneLogin">

```yaml
(!/examples/resources/onelogin-connector.yaml!)
```

</TabItem>
<TabItem label="OIDC">

```yaml
(!/examples/resources/oidc-connector.yaml!)
```

</TabItem>
<TabItem label="Google Workspace">

```yaml
(!/examples/resources/gworkspace-connector-inline.yaml!)
```

</TabItem>
<TabItem label="ADFS">

```yaml
(!/examples/resources/adfs-connector.yaml!)
```

<<<<<<< HEAD
</TabItem>
<TabItem label="SAML">

```yaml
(!/examples/resources/saml-connector.yaml!)
```

</TabItem>
</Tabs>


You may use `entity_descriptor_url`, in lieu of `entity_descriptor`, to fetch
the entity descriptor from your IDP. 

We recommend "pinning" the entity descriptor by including the XML rather than
fetching from a URL.

Create the connector: 

```code
$ tctl create -f connector.yaml
```
=======
- See [examples/resources](https://github.com/gravitational/teleport/tree/master/examples/resources)
  directory in the Teleport GitHub repository for examples of possible connectors.
- You may use `entity_descriptor_url`, in lieu of `entity_descriptor`, to fetch the entity descriptor from
  your IDP. Though, we recommend "pinning" the entity descriptor by including the XML rather than fetching from a URL.
>>>>>>> 423dcdc2

### User Logins

Often it is required to restrict SSO users to their unique UNIX logins when they
connect to Teleport Nodes. To support this:

- Use the SSO provider to create a field called `unix_login` (you can use another name).
- Make sure the `unix_login` field is exposed as a claim via SAML/OIDC.
- Update a Teleport role to include the `{{external.unix_login}}` variable in the list of allowed logins:

```yaml
kind: role
version: v5
metadata:
  name: sso_user
spec:
  allow:
    logins:
    - '{{external.unix_login}}'
    node_labels:
      '*': '*'
```

### Provider-Specific Workarounds

Certain SSO providers may require or benefit from changes to Teleport's SSO
flow. These provider-specific changes can be enabled by setting the
`spec.provider` property of the connector definition to one of the following
values to match your identity provider:

- `adfs` (SAML): Required for compatibility with Active Directory (ADFS); refer
  to the full [ADFS guide](./sso/adfs.mdx#create-teleport-roles) for details.
- `netiq` (OIDC): Used to enable NetIQ-specific ACR value processing; refer to
  the [OIDC guide](./sso/oidc.mdx#optional-acr-values) for details.
- `ping` (SAML and OIDC): Required for compatibility with Ping Identity (including
  PingOne and PingFederate).
- `okta` (OIDC): Required when using Okta as an OIDC provider.

At this time, the `spec.provider` field should not be set for any other identity providers.

## Working with External Email Identity

Along with sending groups, an SSO provider will also provide a user's email address.
In many organizations, the username that a person uses to log in to a system is the
same as the first part of their email address, the "local" part. For example, `dave.smith@acme.com` might log in with the username `dave.smith`. Teleport provides an easy way to extract the first part of an email address so it can be used as a username. This is the `{{email.local}}` function.

If the email claim from the identity provider (which can be accessed via `{{external.email}}`) is sent and contains an email address, you can extract the "local" part of the email address before the @ sign like this: `{{email.local(external.email)}}`

Here's how this looks in a Teleport role:

```yaml
kind: role
version: v5
metadata:
  name: sso_user
spec:
  allow:
    logins:
    # Extracts the local part of dave.smith@acme.com, so the login will
    # now support dave.smith.
    - '{{email.local(external.email)}}'
    node_labels:
      '*': '*'
```

## Multiple SSO Providers

Teleport can also support multiple connectors, i.e. a Teleport administrator
can define and create multiple connector resources using `tctl create` as shown above.

To see all configured connectors, execute this on the auth server:

```code
$ tctl get connectors
```

To delete/update connectors, use the usual `tctl rm` and `tctl create` commands
as described in the [Resources Reference](../setup/reference/resources.mdx).

If multiple authentication connectors exist, the clients must supply a
connector name to `tsh login` via `--auth` argument:

```bsh
# use "okta" SAML connector:
$ tsh --proxy=proxy.example.com login --auth=okta

# use local Teleport user DB:
$ tsh --proxy=proxy.example.com login --auth=local --user=admin
```

Refer to the following guides to configure authentication connectors of both
SAML and OIDC types:

- [SSH Authentication with Okta](./sso/okta.mdx)
- [SSH Authentication with OneLogin](./sso/one-login.mdx)
- [SSH Authentication with ADFS](./sso/adfs.mdx)
- [SSH Authentication with OAuth2 / OpenID Connect](./sso/oidc.mdx)

## SSO Customization

| Provider | YAML | Example |
| - | - | - |
| GitHub | `display: GitHub` | ![github](../../img/teleport-sso/github@2x.png) |
| Microsoft | `display: Microsoft` | ![microsoft](../../img/teleport-sso/microsoft@2x.png) |
| Google | `display: Google` | ![google](../../img/teleport-sso/google@2x.png) |
| BitBucket | `display: Bitbucket` | ![bitbucket](../../img/teleport-sso/bitbucket@2x.png) |
| OpenID | `display: Okta` | ![Okta](../../img/teleport-sso/openId@2x.png) |

## Troubleshooting

Troubleshooting SSO configuration can be challenging. Usually a Teleport administrator
must be able to:

<ScopedBlock scope={["oss","enterprise"]}>
- Ensure that HTTP/TLS certificates are configured properly for both Teleport
  proxy and the SSO provider.
</ScopedBlock>
- Be able to see what SAML/OIDC claims and values are getting exported and passed
  by the SSO provider to Teleport.
- Be able to see how Teleport maps the received claims to role mappings as defined
  in the connector.

If something is not working, we recommend to:

- Double-check the host names, tokens and TCP ports in a connector definition.


### Using the Web UI

If you get "access denied" or other login errors, the number one place to check is the Audit
Log. You can access it in the **Activity** tab of the Teleport Web UI.

![Audit Log Entry for SSO Login error](../../img/sso/teleportauditlogssofailed.png)

Example of a user being denied because the role `clusteradmin` wasn't set up:

```json
{
  "code": "T1001W",
  "error": "role clusteradmin is not found",
  "event": "user.login",
  "method": "oidc",
  "success": false,
  "time": "2019-06-15T19:38:07Z",
  "uid": "cd9e45d0-b68c-43c3-87cf-73c4e0ec37e9"
}
```

### Teleport does not show the expected Nodes

When Teleport's Auth Service receives a request to list Teleport Nodes,
it only returns the Nodes that a user is authorized to access.

A user's Teleport roles must grant the user explicit access to Nodes with a particular label
 before the user can view those Nodes. The Auth Service compares the user's
`traits.logins` with the `allow` and `deny` rules defined in each of the user's roles.
If the user's logins match a role's `allow` and `deny` rules, and a Node's labels match
the keys and values listed within a role's `node_labels` field, then the Auth Service will
list the Node in response to the user's request.

When configuring SSO, ensure that the identity provider is populating each user's
traits correctly. For a user to see a Node in Teleport, the result of populating a
 template variable in a role's `allow.logins` must match at least one of a user's
 `traits.logins`.


In this example a user will have usernames `ubuntu`, `debian` and usernames from the SSO trait `logins` for Nodes that have a `env: dev` label.  If the SSO trait username is `bob` then the usernames would include `ubuntu`, `debian`, and `bob`.

```yaml
kind: role
metadata:
  name: example-role
spec:
  allow:
    logins: ['{{external.logins}}', ubuntu, debian]
    node_labels:
      'env': 'dev'
version: v5
```
</ScopedBlock><|MERGE_RESOLUTION|>--- conflicted
+++ resolved
@@ -188,7 +188,6 @@
 (!/examples/resources/adfs-connector.yaml!)
 ```
 
-<<<<<<< HEAD
 </TabItem>
 <TabItem label="SAML">
 
@@ -211,12 +210,11 @@
 ```code
 $ tctl create -f connector.yaml
 ```
-=======
+
 - See [examples/resources](https://github.com/gravitational/teleport/tree/master/examples/resources)
   directory in the Teleport GitHub repository for examples of possible connectors.
 - You may use `entity_descriptor_url`, in lieu of `entity_descriptor`, to fetch the entity descriptor from
   your IDP. Though, we recommend "pinning" the entity descriptor by including the XML rather than fetching from a URL.
->>>>>>> 423dcdc2
 
 ### User Logins
 
