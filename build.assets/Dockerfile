--- conflicted
+++ resolved
@@ -45,22 +45,7 @@
      chmod a+w /gopath;\
      chmod a+w /var/lib)
 
-<<<<<<< HEAD
-# Is there a better way to let non-root users launch containers with their native UIDs?
-RUN groupadd jenkins -o --gid=995  ; useradd jenkins -o --uid=995 --gid=995 --create-home --shell=/bin/sh ;\
-    useradd j3 -o --uid=996 --gid=995 --create-home --shell=/bin/sh ;\
-    useradd j4 -o --uid=997 --gid=995 --create-home --shell=/bin/sh ;\
-    useradd j5 -o --uid=998 --gid=995 --create-home --shell=/bin/sh ;\
-    useradd j6 -o --uid=999 --gid=995 --create-home --shell=/bin/sh ;\
-    useradd j7 -o --uid=1000 --gid=995 --create-home --shell=/bin/sh ;\
-    useradd j8 -o --uid=1001 --gid=995 --create-home --shell=/bin/sh ;\
-    useradd j9 -o --uid=1002 --gid=995 --create-home --shell=/bin/sh ;\
-    useradd j10 -o --uid=1003 --gid=995 --create-home --shell=/bin/sh ;\
-    useradd j11 -o --uid=1004 --gid=995 --create-home --shell=/bin/sh
-
-=======
 RUN groupadd jenkins --gid=$GID && useradd jenkins --uid=$UID --gid=$GID --create-home --shell=/bin/sh
->>>>>>> f87601bd
 RUN (mkdir -p /var/lib/teleport && chown -R jenkins /var/lib/teleport)
 
 ENV LANGUAGE="en_US.UTF-8" \
